<<<<<<< HEAD
# Ignore videos folder
# /videos/
/data-raw/
=======
# Ignore data files
data-raw/

>>>>>>> 721b38a0

# Ignore source image folders
tidalTensorImages/
/tempImages/
/template/*
/pdf/
# Ignore LaTeX auxiliary files
*.aux
*.bbl
*.blg
*.log
*.out
*.toc

# Ignore Jupyter Notebook checkpoints
notebooks/.ipynb_checkpoints/

scrapnotebooks/

demos/frames/
**scrap**

# Ignore macOS system files
.DS_Store

# Ignore Python compiled files
*.pyc
__pycache__/

/Template PhD PSL university (Paris Sciences et Lettres)_2/<|MERGE_RESOLUTION|>--- conflicted
+++ resolved
@@ -1,12 +1,6 @@
-<<<<<<< HEAD
 # Ignore videos folder
 # /videos/
 /data-raw/
-=======
-# Ignore data files
-data-raw/
-
->>>>>>> 721b38a0
 
 # Ignore source image folders
 tidalTensorImages/
